--- conflicted
+++ resolved
@@ -30,12 +30,7 @@
 
 from typing import List, Callable, Optional, Union, Generic, Tuple, Dict, Iterator, Any, cast, DefaultDict
 from collections import defaultdict
-<<<<<<< HEAD
 from .heuristics_korb.simplify import greedy_wire_reduce #korbinian
-=======
-from .symbolic import Poly
-
->>>>>>> 55ded336
 from .utils import EdgeType, VertexType, toggle_edge, vertex_is_zx, toggle_vertex
 from .rules import *
 from .heuristics import *
